name: GitLab Mirror

on:
  push:
    branches: ["**"]

jobs:
  gitlab_mirror:
    runs-on: ubuntu-latest

    steps:
<<<<<<< HEAD
    - uses: actions/checkout@v3
    - run: git fetch --unshallow origin
    - run: git fetch --prune --all
    - run: git push --prune https://sakul6499:$GITLAB_TOKEN@gitlab.com/rust-multiplatform/graphical-engine-template.git +refs/remotes/origin/*:refs/heads/* +refs/tags/*:refs/tags/*
      env:
        GITLAB_TOKEN: ${{ secrets.GITLAB_TOKEN }}
=======
      - uses: actions/checkout@v3
        with:
          submodules: recursive
      - run: git fetch --unshallow origin
      - run: git fetch --prune --all
      - run: git push --prune https://sakul6499:$GITLAB_TOKEN@gitlab.com/rust-multiplatform/base-project-template.git +refs/remotes/origin/*:refs/heads/* +refs/tags/*:refs/tags/*
        env:
          GITLAB_TOKEN: ${{ secrets.GITLAB_TOKEN }}
>>>>>>> 33a80876
<|MERGE_RESOLUTION|>--- conflicted
+++ resolved
@@ -9,20 +9,9 @@
     runs-on: ubuntu-latest
 
     steps:
-<<<<<<< HEAD
     - uses: actions/checkout@v3
     - run: git fetch --unshallow origin
     - run: git fetch --prune --all
     - run: git push --prune https://sakul6499:$GITLAB_TOKEN@gitlab.com/rust-multiplatform/graphical-engine-template.git +refs/remotes/origin/*:refs/heads/* +refs/tags/*:refs/tags/*
       env:
-        GITLAB_TOKEN: ${{ secrets.GITLAB_TOKEN }}
-=======
-      - uses: actions/checkout@v3
-        with:
-          submodules: recursive
-      - run: git fetch --unshallow origin
-      - run: git fetch --prune --all
-      - run: git push --prune https://sakul6499:$GITLAB_TOKEN@gitlab.com/rust-multiplatform/base-project-template.git +refs/remotes/origin/*:refs/heads/* +refs/tags/*:refs/tags/*
-        env:
-          GITLAB_TOKEN: ${{ secrets.GITLAB_TOKEN }}
->>>>>>> 33a80876
+        GITLAB_TOKEN: ${{ secrets.GITLAB_TOKEN }}